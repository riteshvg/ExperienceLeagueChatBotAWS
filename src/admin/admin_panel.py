--- conflicted
+++ resolved
@@ -275,8 +275,6 @@
                 
             except Exception as e:
                 st.error(f"Database configuration error: {e}")
-<<<<<<< HEAD
-=======
         
         # Add tagging analytics section
         st.markdown("---")
@@ -303,7 +301,6 @@
     
     with tab4:
         st.header("🔍 Database Query Interface")
->>>>>>> 0d4893d5
         
         # GitHub Documentation Management
         st.markdown("---")
